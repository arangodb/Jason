--- conflicted
+++ resolved
@@ -56,15 +56,10 @@
 
           BuilderNeedOpenObject       = 21,
           BuilderNeedOpenArray        = 22,
-<<<<<<< HEAD
-          BuilderUnexpectedType       = 23,
-          BuilderUnexpectedValue      = 24,
-          BuilderNeedSubvalue         = 25,
-=======
           BuilderNeedOpenCompound     = 23,
           BuilderUnexpectedType       = 24,
           BuilderUnexpectedValue      = 25,
->>>>>>> e1aa3c6d
+          BuilderNeedSubvalue         = 26,
 
           UnknownError                = 999 
         };
@@ -122,13 +117,10 @@
               return "Need open Object";
             case BuilderNeedOpenArray:
               return "Need open Array";
-<<<<<<< HEAD
             case BuilderNeedSubvalue:
               return "Need subvalue in current object or array";
-=======
             case BuilderNeedOpenCompound:
               return "Need open compound value (Array or Object)";
->>>>>>> e1aa3c6d
             case BuilderUnexpectedType:
               return "Unexpected type";
             case BuilderUnexpectedValue:
