////////////////////////////////////////////////////////////////////////////////
/// DISCLAIMER
///
/// Copyright 2014-2020 ArangoDB GmbH, Cologne, Germany
/// Copyright 2004-2014 triAGENS GmbH, Cologne, Germany
///
/// Licensed under the Apache License, Version 2.0 (the "License");
/// you may not use this file except in compliance with the License.
/// You may obtain a copy of the License at
///
///     http://www.apache.org/licenses/LICENSE-2.0
///
/// Unless required by applicable law or agreed to in writing, software
/// distributed under the License is distributed on an "AS IS" BASIS,
/// WITHOUT WARRANTIES OR CONDITIONS OF ANY KIND, either express or implied.
/// See the License for the specific language governing permissions and
/// limitations under the License.
///
/// Copyright holder is ArangoDB GmbH, Cologne, Germany
///
/// @author Max Neunhoeffer
/// @author Jan Steemann
////////////////////////////////////////////////////////////////////////////////

#ifndef VELOCYPACK_BUILDER_H
#define VELOCYPACK_BUILDER_H 1

#include <vector>
#include <string>
#include <cstring>
#include <cstdint>
#include <algorithm>
#include <memory>

#include "velocypack/velocypack-common.h"
#include "velocypack/AttributeTranslator.h"
#include "velocypack/Basics.h"
#include "velocypack/Buffer.h"
#include "velocypack/Exception.h"
#include "velocypack/Options.h"
#include "velocypack/Serializable.h"
#include "velocypack/Slice.h"
#include "velocypack/SmallVector.h"
#include "velocypack/StringRef.h"
#include "velocypack/Value.h"
#include "velocypack/ValueType.h"

#if __cplusplus >= 201703L
#include "velocypack/SharedSlice.h"
#endif

namespace arangodb {
namespace velocypack {
class ArrayIterator;
class ObjectIterator;

class Builder {
  friend class Parser;  // The parser needs access to internals.

  // Here are the mechanics of how this building process works:
  // The whole VPack being built starts at where _start points to.
  // The variable _pos keeps the
  // current write position. The method "set" simply writes a new
  // VPack subobject at the current write position and advances
  // it. Whenever one makes an array or object, a ValueLength for
  // the beginning of the value is pushed onto the _stack, which
  // remembers that we are in the process of building an array or
  // object. The _index vectors are used to collect information
  // for the index tables of arrays and objects, which are written
  // behind the subvalues. The add methods are used to keep track
  // of the new subvalue in _index followed by a set, and are
  // what the user from the outside calls. The close method seals
  // the innermost array or object that is currently being built
  // and pops a ValueLength off the _stack. The vectors in _index
  // stay until the next clearTemporary() is called to minimize
  // allocations. In the beginning, the _stack is empty, which
  // allows to build a sequence of unrelated VPack objects in the
  // buffer. Whenever the stack is empty, one can use the start,
  // size and slice methods to get out the ready built VPack
  // object(s).

 private:
  // Here we collect the result
  std::shared_ptr<Buffer<uint8_t>> _buffer;
  // used for quicker access than shared_ptr
  Buffer<uint8_t>* _bufferPtr;
  // Always points to the start of _buffer
  uint8_t* _start;
  // the append position
  ValueLength _pos;
  
  struct CompoundInfo {
    ValueLength startPos;
    ValueLength indexStartPos;
  };

  // Start positions of open objects/arrays
  // we are using a SmallVector here, so we can stuff the first few
  // levels into the vector without making any allocations
  SmallVector<CompoundInfo, 64>::allocator_type::arena_type _arena; 
  SmallVector<CompoundInfo, 64> _stack; 

  // Indices for starts of subindex
  std::vector<ValueLength> _indexes;
  // indicates that in the current object the key has been written but the value not yet
  bool _keyWritten;

 public:
  Options const* options;
  
  // create an empty Builder, using default Options
  Builder();

  // create an empty Builder, using Options
  explicit Builder(Options const* options);
  
  // create an empty Builder, using an existing buffer and default Options
  explicit Builder(std::shared_ptr<Buffer<uint8_t>> buffer);
  
  // create an empty Builder, using an existing buffer and Options
  explicit Builder(std::shared_ptr<Buffer<uint8_t>> buffer,
                   Options const* options);
  
  // create a Builder that uses an existing Buffer and default Options. 
  // the Builder will not claim ownership for its Buffer
  explicit Builder(Buffer<uint8_t>& buffer) noexcept;

  // create a Builder that uses an existing Buffer. the Builder will not
  // claim ownership for this Buffer
  explicit Builder(Buffer<uint8_t>& buffer,
                   Options const* options);

  // populate a Builder from a Slice
  explicit Builder(Slice slice, Options const* options = &Options::Defaults);

  ~Builder() = default;

  Builder(Builder const& that);
  Builder& operator=(Builder const& that);
  Builder(Builder&& that) noexcept;
  Builder& operator=(Builder&& that) noexcept;

  // get a reference to the Builder's Buffer object
  // note: this object may be a nullptr if the buffer was already stolen
  // from the Builder, or if the Builder has no ownership for the Buffer
  std::shared_ptr<Buffer<uint8_t>> const& buffer() const { 
    return _buffer; 
  }

  Buffer<uint8_t>& bufferRef() const { 
    if (_bufferPtr == nullptr) {
      throw Exception(Exception::InternalError, "Builder has no Buffer");
    }
    return *_bufferPtr; 
  }

  // steal the Builder's Buffer object. afterwards the Builder
  // is unusable - note: this may return a nullptr if the Builder does not
  // own the Buffer!
  std::shared_ptr<Buffer<uint8_t>> steal() {
    // After a steal the Builder is broken!
    std::shared_ptr<Buffer<uint8_t>> res(std::move(_buffer));
    _bufferPtr = nullptr;
    _start = nullptr;
    clear();
    return res;
  }

  uint8_t const* data() const noexcept {
    VELOCYPACK_ASSERT(_bufferPtr != nullptr);
    return _bufferPtr->data(); 
  }

  std::string toString() const;

  std::string toJson() const;

  static Builder clone(Slice const& slice,
                       Options const* options = &Options::Defaults) {
    if (options == nullptr) {
      throw Exception(Exception::InternalError, "Options cannot be a nullptr");
    }

    Builder b(options);
    b.add(slice);
    return b;  // Use return value optimization
  }

  void reserve(ValueLength len) {
    VELOCYPACK_ASSERT(_start == _bufferPtr->data());
    VELOCYPACK_ASSERT(_start + _pos >= _bufferPtr->data());
    VELOCYPACK_ASSERT(_start + _pos <= _bufferPtr->data() + _bufferPtr->size());

    // Reserves len bytes at pos of the current state (top of stack)
    // or throws an exception
    if (_pos + len < _bufferPtr->size()) {
      return;  // All OK, we can just increase tos->pos by len
    }

#ifndef VELOCYPACK_64BIT
    (void) checkOverflow(_pos + len);
#endif

    VELOCYPACK_ASSERT(_bufferPtr != nullptr);
    _bufferPtr->reserve(len);
    _start = _bufferPtr->data();
  }

  // Clear and start from scratch:
  void clear() noexcept {
    _pos = 0;
    _stack.clear();
    _indexes.clear();
    if (_bufferPtr != nullptr) {
      _bufferPtr->reset();
      _start = _bufferPtr->data();
    }
    _keyWritten = false;
  }

  // Return a pointer to the start of the result:
  uint8_t* start() const {
    if (isClosed()) {
      return _start;
    }
    throw Exception(Exception::BuilderNotSealed);
  }

  // Return a Slice of the result:
  inline Slice slice() const {
    if (isEmpty()) {
      return Slice();
    }
    return Slice(start());
  }

#if __cplusplus >= 201703L
  // Return a SharedSlice of the result (makes a copy of the slice)
  [[nodiscard]] SharedSlice sharedSlice() const& {
    if (isEmpty()) {
      return SharedSlice{};
    }
    if (isClosed()) {
      return SharedSlice{*_buffer};
    }

    throw Exception(Exception::BuilderNotSealed);
  }

  // Steal the buffer and return a SharedSlice created from it.
  // Afterwards the Builder is unusable.
  // If the Builder is not responsible for its buffer, a copy is created.
  [[nodiscard]] SharedSlice sharedSlice()&& {
    if (isEmpty()) {
      return SharedSlice{};
    }
    if (VELOCYPACK_UNLIKELY(!isClosed())) {
      throw Exception(Exception::BuilderNotSealed);
    }
    if (_buffer == nullptr) {
      // We're not responsible for the buffer, we need to copy.
      return SharedSlice{*_bufferPtr};
    }
    auto rv = SharedSlice{std::move(*_buffer)};
    _buffer = nullptr;
    _bufferPtr = nullptr;
    _start = nullptr;
    clear();
    return rv;
  }
#endif

  // Compute the actual size here, but only when sealed
  ValueLength size() const {
    if (!isClosed()) {
      throw Exception(Exception::BuilderNotSealed);
    }
    return _pos;
  }

  inline bool isEmpty() const noexcept { return _pos == 0; }

  inline bool isClosed() const noexcept { return _stack.empty(); }

  bool isOpenArray() const noexcept {
    if (_stack.empty()) {
      return false;
    }
    ValueLength const pos = _stack.back().startPos;
    return _start[pos] == 0x06 || _start[pos] == 0x13;
  }

  bool isOpenObject() const noexcept {
    if (_stack.empty()) {
      return false;
    }
    ValueLength const pos = _stack.back().startPos;
    return _start[pos] == 0x0b || _start[pos] == 0x14;
  }

  inline void openArray(bool unindexed = false) {
    openCompoundValue(unindexed ? 0x13 : 0x06);
  }

  inline void openObject(bool unindexed = false) {
    openCompoundValue(unindexed ? 0x14 : 0x0b);
  }

  template <typename T>
  uint8_t* addUnchecked(char const* attrName, std::size_t attrLength, T const& sub) {
    if (_stack.empty()) {
      set(ValuePair(attrName, attrLength, ValueType::String));
      return writeValue(sub);
    }
    
    reportAdd();
    try {
      set(ValuePair(attrName, attrLength, ValueType::String));
      return writeValue(sub);
    } catch (...) {
      // clean up in case of an exception
      cleanupAdd();
      throw;
    }
  }

  // Add a subvalue into an object from a Value:
  inline uint8_t* add(std::string const& attrName, Value const& sub) {
    return addInternal<Value>(attrName, sub);
  }

  inline uint8_t* add(StringRef const& attrName, Value const& sub) {
    return addInternal<Value>(attrName, sub);
  }

  inline uint8_t* add(char const* attrName, Value const& sub) {
#if __cplusplus >= 201703
    return addInternal<Value>(attrName, std::char_traits<char>::length(attrName), sub);
#else
    return addInternal<Value>(attrName, std::strlen(attrName), sub);
#endif
  }

  inline uint8_t* add(char const* attrName, std::size_t attrLength, Value const& sub) {
    return addInternal<Value>(attrName, attrLength, sub);
  }

  // Add a subvalue into an object from a Slice:
  inline uint8_t* add(std::string const& attrName, Slice const& sub) {
    return addInternal<Slice>(attrName, sub);
  }

  inline uint8_t* add(StringRef const& attrName, Slice const& sub) {
    return addInternal<Slice>(attrName, sub);
  }

  inline uint8_t* add(char const* attrName, Slice const& sub) {
#if __cplusplus >= 201703
    return addInternal<Slice>(attrName, std::char_traits<char>::length(attrName), sub);
#else
    return addInternal<Slice>(attrName, std::strlen(attrName), sub);
#endif
  }

  inline uint8_t* add(char const* attrName, std::size_t attrLength, Slice const& sub) {
    return addInternal<Slice>(attrName, attrLength, sub);
  }

  // Add a subvalue into an object from a ValuePair:
  inline uint8_t* add(std::string const& attrName, ValuePair const& sub) {
    return addInternal<ValuePair>(attrName, sub);
  }

  inline uint8_t* add(StringRef const& attrName, ValuePair const& sub) {
    return addInternal<ValuePair>(attrName, sub);
  }

  inline uint8_t* add(char const* attrName, ValuePair const& sub) {
#if __cplusplus >= 201703
    return addInternal<ValuePair>(attrName, std::char_traits<char>::length(attrName), sub);
#else
    return addInternal<ValuePair>(attrName, strlen(attrName), sub);
#endif
  }

  inline uint8_t* add(char const* attrName, std::size_t attrLength, ValuePair const& sub) {
    return addInternal<ValuePair>(attrName, attrLength, sub);
  }

  // Add a subvalue into an object from a Serializable:
  inline uint8_t* add(std::string const& attrName, Serialize const& sub) {
    return addInternal<Serializable>(attrName, sub._sable);
  }

  inline uint8_t* add(StringRef const& attrName, Serialize const& sub) {
    return addInternal<Serializable>(attrName, sub._sable);
  }

  inline uint8_t* add(char const* attrName, Serialize const& sub) {
#if __cplusplus >= 201703
    return addInternal<Serializable>(attrName, std::char_traits<char>::length(attrName), sub._sable);
#else
    return addInternal<Serializable>(attrName, std::strlen(attrName), sub._sable);
#endif
  }

  inline uint8_t* add(char const* attrName, std::size_t attrLength, Serialize const& sub) {
    return addInternal<Serializable>(attrName, attrLength, sub._sable);
  }

  // Add a subvalue into an array from a Value:
  inline uint8_t* add(Value const& sub) {
    return addInternal<Value>(sub);
  }

  // Add a slice to an array
  inline uint8_t* add(Slice const& sub) {
    return addInternal<Slice>(sub);
  }

  // Add a subvalue into an array from a ValuePair:
  inline uint8_t* add(ValuePair const& sub) {
    return addInternal<ValuePair>(sub);
  }

  // Add a subvalue into an array from a Serializable:
  inline uint8_t* add(Serialize const& sub) {
    return addInternal<Serializable>(sub._sable);
  }

  // Add a subvalue into an object from a Value:
  inline uint8_t* addTagged(std::string const& attrName, uint64_t tag, Value const& sub) {
    return addInternalTagged<Value>(attrName, tag, sub);
  }

  inline uint8_t* addTagged(StringRef const& attrName, uint64_t tag, Value const& sub) {
    return addInternalTagged<Value>(attrName, tag, sub);
  }

  inline uint8_t* addTagged(char const* attrName, uint64_t tag, Value const& sub) {
#if __cplusplus >= 201703
    return addInternalTagged<Value>(attrName, std::char_traits<char>::length(attrName), tag, sub);
#else
    return addInternalTagged<Value>(attrName, std::strlen(attrName), tag, sub);
#endif
  }

  inline uint8_t* addTagged(char const* attrName, std::size_t attrLength, uint64_t tag, Value const& sub) {
    return addInternalTagged<Value>(attrName, attrLength, tag, sub);
  }

  // Add a subvalue into an object from a Slice:
  inline uint8_t* addTagged(std::string const& attrName, uint64_t tag, Slice const& sub) {
    return addInternalTagged<Slice>(attrName, tag, sub);
  }

  inline uint8_t* addTagged(StringRef const& attrName, uint64_t tag, Slice const& sub) {
    return addInternalTagged<Slice>(attrName, tag, sub);
  }

  inline uint8_t* addTagged(char const* attrName, uint64_t tag, Slice const& sub) {
#if __cplusplus >= 201703
    return addInternalTagged<Slice>(attrName, std::char_traits<char>::length(attrName), tag, sub);
#else
    return addInternalTagged<Slice>(attrName, std::strlen(attrName), tag, sub);
#endif
  }

  inline uint8_t* addTagged(char const* attrName, std::size_t attrLength, uint64_t tag, Slice const& sub) {
    return addInternalTagged<Slice>(attrName, attrLength, tag, sub);
  }

  // Add a subvalue into an object from a ValuePair:
  inline uint8_t* addTagged(std::string const& attrName, uint64_t tag, ValuePair const& sub) {
    return addInternalTagged<ValuePair>(attrName, tag, sub);
  }

  inline uint8_t* addTagged(StringRef const& attrName, uint64_t tag, ValuePair const& sub) {
    return addInternalTagged<ValuePair>(attrName, tag, sub);
  }

  inline uint8_t* addTagged(char const* attrName, uint64_t tag, ValuePair const& sub) {
#if __cplusplus >= 201703
    return addInternalTagged<ValuePair>(attrName, std::char_traits<char>::length(attrName), tag, sub);
#else
    return addInternalTagged<ValuePair>(attrName, std::strlen(attrName), tag, sub);
#endif
  }

  inline uint8_t* addTagged(char const* attrName, std::size_t attrLength, uint64_t tag, ValuePair const& sub) {
    return addInternalTagged<ValuePair>(attrName, attrLength, tag, sub);
  }

  // Add a subvalue into an object from a Serializable:
  inline uint8_t* addTagged(std::string const& attrName, uint64_t tag, Serialize const& sub) {
    return addInternalTagged<Serializable>(attrName, tag, sub._sable);
  }

  inline uint8_t* addTagged(StringRef const& attrName, uint64_t tag, Serialize const& sub) {
    return addInternalTagged<Serializable>(attrName, tag, sub._sable);
  }

  inline uint8_t* addTagged(char const* attrName, uint64_t tag, Serialize const& sub) {
#if __cplusplus >= 201703
    return addInternalTagged<Serializable>(attrName, std::char_traits<char>::length(attrName), tag, sub._sable);
#else
    return addInternalTagged<Serializable>(attrName, std::strlen(attrName), tag, sub._sable);
#endif
  }

  inline uint8_t* addTagged(char const* attrName, std::size_t attrLength, uint64_t tag, Serialize const& sub) {
    return addInternalTagged<Serializable>(attrName, attrLength, tag, sub._sable);
  }

  // Add a subvalue into an array from a Value:
  inline uint8_t* addTagged(uint64_t tag, Value const& sub) {
    return addInternalTagged<Value>(tag, sub);
  }

  // Add a slice to an array
  inline uint8_t* addTagged(uint64_t tag, Slice const& sub) {
    return addInternalTagged<Slice>(tag, sub);
  }

  // Add a subvalue into an array from a ValuePair:
  inline uint8_t* addTagged(uint64_t tag, ValuePair const& sub) {
    return addInternalTagged<ValuePair>(tag, sub);
  }

  // Add a subvalue into an array from a Serialize:
  inline uint8_t* addTagged(uint64_t tag, Serialize const& sub) {
    return addInternalTagged<Serializable>(tag, sub._sable);
  }

  // Add an External slice to an array
  uint8_t* addExternal(uint8_t const* sub) {
    if (options->disallowExternals) {
      // External values explicitly disallowed as a security
      // precaution
      throw Exception(Exception::BuilderExternalsDisallowed);
    }

    bool haveReported = false;
    if (!_stack.empty()) {
      if (!_keyWritten) {
        reportAdd();
        haveReported = true;
      }
    }
    try {
      checkKeyIsString(Slice(sub));
      auto oldPos = _pos;
      reserve(1 + sizeof(void*));
      // store pointer. this doesn't need to be portable
      appendByteUnchecked(0x1d);
      memcpy(_start + _pos, &sub, sizeof(void*));
      advance(sizeof(void*));
      return _start + oldPos;
    } catch (...) {
      // clean up in case of an exception
      if (haveReported) {
        cleanupAdd();
      }
      throw;
    }
  }

  // Add all subkeys and subvalues into an object from an ObjectIterator
  // and leaves open the object intentionally
  uint8_t* add(ObjectIterator&& sub);
  uint8_t* add(ObjectIterator& sub) {
    return add(std::move(sub));
  }

  // Add all subvalues into an array from an ArrayIterator
  // and leaves open the array intentionally
  uint8_t* add(ArrayIterator&& sub);
  uint8_t* add(ArrayIterator& sub) {
    return add(std::move(sub));
  }

  // Seal the innermost array or object:
  Builder& close();

  // whether or not a specific key is present in an Object value
  bool hasKey(std::string const& key) const;

  // return an attribute from an Object value
  Slice getKey(std::string const& key) const;

  // Syntactic sugar for add:
  Builder& operator()(std::string const& attrName, Value const& sub) {
    add(attrName, sub);
    return *this;
  }

  // Syntactic sugar for add:
  Builder& operator()(std::string const& attrName, ValuePair const& sub) {
    add(attrName, sub);
    return *this;
  }

  // Syntactic sugar for add:
  Builder& operator()(std::string const& attrName, Slice const& sub) {
    add(attrName, sub);
    return *this;
  }

  // Syntactic sugar for add:
  Builder& operator()(Value const& sub) {
    add(sub);
    return *this;
  }

  // Syntactic sugar for add:
  Builder& operator()(ValuePair const& sub) {
    add(sub);
    return *this;
  }

  // Syntactic sugar for add:
  Builder& operator()(Slice const& sub) {
    add(sub);
    return *this;
  }

  // Syntactic sugar for close:
  Builder& operator()() {
    close();
    return *this;
  }

 private:
  void closeLevel() noexcept;

  void sortObjectIndexShort(uint8_t* objBase,
                            std::vector<ValueLength>::iterator indexStart,
                            std::vector<ValueLength>::iterator indexEnd) const;

  void sortObjectIndexLong(uint8_t* objBase,
                           std::vector<ValueLength>::iterator indexStart,
                           std::vector<ValueLength>::iterator indexEnd) const;

  void sortObjectIndex(uint8_t* objBase,
                       std::vector<ValueLength>::iterator indexStart,
                       std::vector<ValueLength>::iterator indexEnd) {
    std::size_t const n = std::distance(indexStart, indexEnd);

    if (n > 32) {
      sortObjectIndexLong(objBase, indexStart, indexEnd);
    } else {
      sortObjectIndexShort(objBase, indexStart, indexEnd);
    }
  }

  // close for the empty case:
  Builder& closeEmptyArrayOrObject(ValueLength pos, bool isArray);

  // close for the compact case:
  bool closeCompactArrayOrObject(ValueLength pos, bool isArray,
                                 std::vector<ValueLength>::iterator indexStart,
                                 std::vector<ValueLength>::iterator indexEnd);

  // close for the array case:
  Builder& closeArray(ValueLength pos, 
                      std::vector<ValueLength>::iterator indexStart,
                      std::vector<ValueLength>::iterator indexEnd);

  void addNull() {
    appendByte(0x18);
  }

  void addFalse() {
    appendByte(0x19);
  }

  void addTrue() {
    appendByte(0x1a);
  }

  void addDouble(double v) {
    uint64_t dv;
    ValueLength vSize = sizeof(double);
    memcpy(&dv, &v, vSize);
    reserve(1 + vSize);
    appendByteUnchecked(0x1b);
    for (uint64_t x = dv; vSize > 0; vSize--) {
      appendByteUnchecked(x & 0xff);
      x >>= 8;
    }
  }

  void addInt(int64_t v) {
    if (v >= 0 && v <= 9) {
      // SmallInt
      appendByte(static_cast<uint8_t>(0x30 + v));
    } else if (v < 0 && v >= -6) {
      // SmallInt
      appendByte(static_cast<uint8_t>(0x40 + v));
    } else {
      // regular int
      appendInt(v, 0x1f);
    }
  }

  void addUInt(uint64_t v) {
    if (v <= 9) {
      // SmallInt
      appendByte(static_cast<uint8_t>(0x30 + v));
    } else {
      // regular UInt
      appendUInt(v, 0x27);
    }
  }

  void addBCD(int8_t sign, int32_t exponent, char* mantissa, uint64_t mantissaLength) {
    if (options->disallowBCD) {
      // BCD values explicitly disallowed 
      throw Exception(Exception::BuilderBCDDisallowed);
    }

    bool isOdd = mantissaLength % 2 != 0;
    uint64_t byteLen = mantissaLength / 2 + (isOdd ? 1 : 0);

    uint64_t n = 0;
    for (uint64_t x = byteLen; x != 0; x >>= 8) {
      n++;
    }

    reserve(1 + n + 4 + byteLen);

    appendByte(static_cast<uint8_t>((sign >= 0 ? 0xc8 : 0xd0) + n - 1));

    uint64_t v = byteLen;
    for (uint64_t i = 0; i < n; ++i) {
      appendByteUnchecked(v & 0xff);
      v >>= 8;
    }

    appendLengthUnchecked<4>(static_cast<ValueLength>(exponent));

    uint64_t i = 0;
    while (i < mantissaLength) {
      if (isOdd && i == 0) {
        appendByte(mantissa[i]);
        i++;
        continue;
      }

      appendByte((mantissa[i] << 4) | mantissa[i+1]);
      i += 2;
    }
  }

  void addUTCDate(int64_t v) {
    constexpr uint8_t vSize = sizeof(int64_t);  // is always 8
    reserve(1 + vSize);
    appendByteUnchecked(0x1c);
    appendLengthUnchecked<vSize>(toUInt64(v));
  }

  void appendTag(uint64_t tag);

  inline void checkKeyIsString(bool isString) {
    if (!_stack.empty()) {
      ValueLength const pos = _stack.back().startPos;
      if (_start[pos] == 0x0b || _start[pos] == 0x14) {
        if (VELOCYPACK_UNLIKELY(!_keyWritten && !isString)) {
          throw Exception(Exception::BuilderKeyMustBeString);
        }
        _keyWritten = !_keyWritten;
      }
    }
  }

  inline void checkKeyIsString(Slice const& item) {
    if (!_stack.empty()) {
      ValueLength const pos = _stack.back().startPos;
      if (_start[pos] == 0x0b || _start[pos] == 0x14) {
        if (VELOCYPACK_UNLIKELY(!_keyWritten && !item.isString())) {
          throw Exception(Exception::BuilderKeyMustBeString);
        }
        _keyWritten = !_keyWritten;
      }
    }
  }

  inline void addArray(bool unindexed = false) {
    addCompoundValue(unindexed ? 0x13 : 0x06);
  }

  inline void addObject(bool unindexed = false) {
    addCompoundValue(unindexed ? 0x14 : 0x0b);
  }
 
  // add without a tag
  template <typename T>
<<<<<<< HEAD
  uint8_t* addInternal(uint64_t tag, T const& sub) {
    bool haveReported = false;
    if (!std::is_same<T, Serializable>::value && !_stack.empty()) {
      if (!_keyWritten) {
        reportAdd();
        haveReported = true;
      }
=======
  uint8_t* addInternal(T const& sub) {
    if (_stack.empty()) {
      return set(sub);
    }

    if (!_keyWritten) {
      reportAdd();
>>>>>>> df00f3ed
    }
    try {
      return set(sub);
    } catch (...) {
      // clean up in case of an exception
      cleanupAdd();
      throw;
    }
  }
  
  // add with a tag
  template <typename T>
  uint8_t* addInternalTagged(uint64_t tag, T const& sub) {
    if (_stack.empty()) {
      if (tag != 0) {
        appendTag(tag);
      }
      return set(sub);
    }

    if (!_keyWritten) {
      reportAdd();
    }
    try {
      if (tag != 0) {
        appendTag(tag);
      }
      return set(sub);
    } catch (...) {
      // clean up in case of an exception
      cleanupAdd();
      throw;
    }
  }
  
  template <typename T>
  uint8_t* addInternal(std::string const& attrName, T const& sub) {
    return addInternal<T>(attrName.data(), attrName.size(), sub);
  }

  template <typename T>
  uint8_t* addInternal(StringRef const& attrName, T const& sub) {
    return addInternal<T>(attrName.data(), attrName.size(), sub);
  }
  
  template <typename T>
  uint8_t* addInternal(char const* attrName, std::size_t attrLength, T const& sub) {
    bool haveReported = false;
    if (!_stack.empty()) {
      ValueLength const to = _stack.back().startPos;
      if (VELOCYPACK_UNLIKELY(_start[to] != 0x0b && _start[to] != 0x14)) {
        throw Exception(Exception::BuilderNeedOpenObject);
      }
      if (VELOCYPACK_UNLIKELY(_keyWritten)) {
        throw Exception(Exception::BuilderKeyAlreadyWritten);
      }
      reportAdd();
      haveReported = true;
    }

    try {
      if (options->attributeTranslator != nullptr) {
        // check if a translation for the attribute name exists
        uint8_t const* translated =
            options->attributeTranslator->translate(attrName, attrLength);

        if (translated != nullptr) {
          Slice item(translated);
          ValueLength const l = item.byteSize();
          reserve(l);
          memcpy(_start + _pos, translated, checkOverflow(l));
          advance(l);
          return writeValue(sub);
        }
        // otherwise fall through to regular behavior
      }

      set(ValuePair(attrName, attrLength, ValueType::String));
      return writeValue(sub);
    } catch (...) {
      // clean up in case of an exception
      if (haveReported) {
        cleanupAdd();
      }
      throw;
    }
  }
  
  template <typename T>
  uint8_t* addInternalTagged(std::string const& attrName, uint64_t tag, T const& sub) {
    return addInternalTagged<T>(attrName.data(), attrName.size(), tag, sub);
  }
  
  template <typename T>
  uint8_t* addInternalTagged(StringRef const& attrName, uint64_t tag, T const& sub) {
    return addInternalTagged<T>(attrName.data(), attrName.size(), tag, sub);
  }
  
  template <typename T>
  uint8_t* addInternalTagged(char const* attrName, std::size_t attrLength, uint64_t tag, T const& sub) {
    bool haveReported = false;
    if (!_stack.empty()) {
      ValueLength const to = _stack.back().startPos;
      if (VELOCYPACK_UNLIKELY(_start[to] != 0x0b && _start[to] != 0x14)) {
        throw Exception(Exception::BuilderNeedOpenObject);
      }
      if (VELOCYPACK_UNLIKELY(_keyWritten)) {
        throw Exception(Exception::BuilderKeyAlreadyWritten);
      }
      reportAdd();
      haveReported = true;
    }

    try {
      if (options->attributeTranslator != nullptr) {
        // check if a translation for the attribute name exists
        uint8_t const* translated =
            options->attributeTranslator->translate(attrName, attrLength);

        if (translated != nullptr) {
          Slice item(translated);
          ValueLength const l = item.byteSize();
          reserve(l);
          memcpy(_start + _pos, translated, checkOverflow(l));
          advance(l);
          return writeValueTagged(tag, sub);
        }
        // otherwise fall through to regular behavior
      }

      set(ValuePair(attrName, attrLength, ValueType::String));
      return writeValueTagged(tag, sub);
    } catch (...) {
      // clean up in case of an exception
      if (haveReported) {
        cleanupAdd();
      }
      throw;
    }
  }
  
  template <typename T>
  inline uint8_t* writeValue(T const& sub) {
    _keyWritten = true;
    return set(sub);
  }

  template <typename T>
  inline uint8_t* writeValueTagged(uint64_t tag, T const& sub) {
    _keyWritten = true;
    if (VELOCYPACK_UNLIKELY(tag != 0)) {
      appendTag(tag);
    }
    return set(sub);
  }

  void addCompoundValue(uint8_t type) {
    reserve(9);
    // an Array or Object is started:
    _stack.push_back(CompoundInfo{_pos, _indexes.size()});
    appendByteUnchecked(type);
    std::memset(_start + _pos, 0, 8);
    advance(8);  // Will be filled later with bytelength and nr subs
  }

  void openCompoundValue(uint8_t type) {
    if (_stack.empty()) {
      addCompoundValue(type);
    } else if (_keyWritten) {
      _keyWritten = false;
      addCompoundValue(type);
    } else {
      ValueLength const to = _stack.back().startPos;
      if (VELOCYPACK_UNLIKELY(_start[to] != 0x06 && _start[to] != 0x13)) {
        throw Exception(Exception::BuilderNeedOpenArray);
      }
      reportAdd();
      try {
        addCompoundValue(type);
      } catch (...) {
        cleanupAdd();
        throw;
      }
    }
  }

  uint8_t* set(Value const& item);

  uint8_t* set(ValuePair const& pair);

  uint8_t* set(Slice const& item);

  uint8_t* set(Serializable const& sable) {
    auto const oldPos = _pos;

    sable.toVelocyPack(*this);
    return _start + oldPos;
  }

  void cleanupAdd() noexcept;

  void reportAdd();

  template <uint64_t n>
  void appendLengthUnchecked(ValueLength v) {
    for (uint64_t i = 0; i < n; ++i) {
      appendByteUnchecked(v & 0xff);
      v >>= 8;
    }
  }

  void appendUInt(uint64_t v, uint8_t base) {
    reserve(9);
    ValueLength save = _pos;
    advance(1);
    uint8_t vSize = 0;
    do {
      vSize++;
      appendByteUnchecked(static_cast<uint8_t>(v & 0xff));
      v >>= 8;
    } while (v != 0);
    _start[save] = base + vSize;
  }

  // returns number of bytes required to store the value in 2s-complement
  static inline uint8_t intLength(int64_t value) {
    if (value >= -0x80 && value <= 0x7f) {
      // shortcut for the common case
      return 1;
    }
    uint64_t x = value >= 0 ? static_cast<uint64_t>(value)
                            : static_cast<uint64_t>(-(value + 1));
    uint8_t xSize = 0;
    do {
      xSize++;
      x >>= 8;
    } while (x >= 0x80);
    return xSize + 1;
  }

  void appendInt(int64_t v, uint8_t base) {
    uint8_t vSize = intLength(v);
    uint64_t x;
    if (vSize == 8) {
      x = toUInt64(v);
    } else {
      int64_t shift = 1LL << (vSize * 8 - 1);  // will never overflow!
      x = v >= 0 ? static_cast<uint64_t>(v)
                 : static_cast<uint64_t>(v + shift) + shift;
    }
    reserve(1 + vSize);
    appendByteUnchecked(base + vSize);
    while (vSize-- > 0) {
      appendByteUnchecked(x & 0xff);
      x >>= 8;
    }
  }

  inline void appendByte(uint8_t value) {
    reserve(1);
    appendByteUnchecked(value);
  }

  inline void appendByteUnchecked(uint8_t value) {
    _start[_pos++] = value;
    VELOCYPACK_ASSERT(_bufferPtr != nullptr);
    _bufferPtr->advance();
  }

  inline void resetTo(std::size_t value) {
    _pos = value;
    VELOCYPACK_ASSERT(_bufferPtr != nullptr);
    _bufferPtr->resetTo(value);
  }

  // move byte position x bytes ahead
  inline void advance(std::size_t value) noexcept {
    _pos += value;
    VELOCYPACK_ASSERT(_bufferPtr != nullptr);
    _bufferPtr->advance(value);
  }

  // move byte position x bytes back
  inline void rollback(std::size_t value) noexcept {
    _pos -= value;
    VELOCYPACK_ASSERT(_bufferPtr != nullptr);
    _bufferPtr->rollback(value);
  }

  bool checkAttributeUniqueness(Slice obj) const;
  bool checkAttributeUniquenessSorted(Slice obj) const;
  bool checkAttributeUniquenessUnsorted(Slice obj) const;
};

struct BuilderNonDeleter {
  void operator()(Builder*) {}
};

struct BuilderContainer {
  BuilderContainer(Builder* builder) : builder(builder) {}

  Builder& operator*() { return *builder; }
  Builder const& operator*() const { return *builder; }
  Builder* operator->() { return builder; }
  Builder const* operator->() const { return builder; }
  Builder* builder;
};

// convenience class scope guard for building objects
struct ObjectBuilder final : public BuilderContainer,
                             private NonHeapAllocatable,
                             NonCopyable {
  ObjectBuilder(Builder* builder, bool allowUnindexed = false)
      : BuilderContainer(builder) {
    builder->openObject(allowUnindexed);
  }
  ObjectBuilder(Builder* builder, std::string const& attributeName,
                bool allowUnindexed = false)
      : BuilderContainer(builder) {
    builder->add(attributeName, Value(ValueType::Object, allowUnindexed));
  }
  ObjectBuilder(Builder* builder, char const* attributeName,
                bool allowUnindexed = false)
      : BuilderContainer(builder) {
    builder->add(attributeName, Value(ValueType::Object, allowUnindexed));
  }
  ~ObjectBuilder() {
    try {
      if (!builder->isClosed()) {
        builder->close();
      }
    } catch (...) {
      // destructors must not throw. however, we can at least
      // signal something is very wrong in debug mode
      VELOCYPACK_ASSERT(builder->isClosed());
    }
  }
};

// convenience class scope guard for building arrays
struct ArrayBuilder final : public BuilderContainer,
                            private NonHeapAllocatable,
                            NonCopyable {
  ArrayBuilder(Builder* builder, bool allowUnindexed = false)
      : BuilderContainer(builder) {
    builder->openArray(allowUnindexed);
  }
  ArrayBuilder(Builder* builder, std::string const& attributeName,
               bool allowUnindexed = false)
      : BuilderContainer(builder) {
    builder->add(attributeName, Value(ValueType::Array, allowUnindexed));
  }
  ArrayBuilder(Builder* builder, char const* attributeName,
               bool allowUnindexed = false)
      : BuilderContainer(builder) {
    builder->add(attributeName, Value(ValueType::Array, allowUnindexed));
  }
  ~ArrayBuilder() {
    try {
      if (!builder->isClosed()) {
        builder->close();
      }
    } catch (...) {
      // destructors must not throw. however, we can at least
      // signal something is very wrong in debug mode
      VELOCYPACK_ASSERT(builder->isClosed());
    }
  }
};

}  // namespace arangodb::velocypack
}  // namespace arangodb

#endif<|MERGE_RESOLUTION|>--- conflicted
+++ resolved
@@ -88,7 +88,7 @@
   uint8_t* _start;
   // the append position
   ValueLength _pos;
-  
+
   struct CompoundInfo {
     ValueLength startPos;
     ValueLength indexStartPos;
@@ -97,8 +97,8 @@
   // Start positions of open objects/arrays
   // we are using a SmallVector here, so we can stuff the first few
   // levels into the vector without making any allocations
-  SmallVector<CompoundInfo, 64>::allocator_type::arena_type _arena; 
-  SmallVector<CompoundInfo, 64> _stack; 
+  SmallVector<CompoundInfo, 64>::allocator_type::arena_type _arena;
+  SmallVector<CompoundInfo, 64> _stack;
 
   // Indices for starts of subindex
   std::vector<ValueLength> _indexes;
@@ -107,21 +107,21 @@
 
  public:
   Options const* options;
-  
+
   // create an empty Builder, using default Options
   Builder();
 
   // create an empty Builder, using Options
   explicit Builder(Options const* options);
-  
+
   // create an empty Builder, using an existing buffer and default Options
   explicit Builder(std::shared_ptr<Buffer<uint8_t>> buffer);
-  
+
   // create an empty Builder, using an existing buffer and Options
   explicit Builder(std::shared_ptr<Buffer<uint8_t>> buffer,
                    Options const* options);
-  
-  // create a Builder that uses an existing Buffer and default Options. 
+
+  // create a Builder that uses an existing Buffer and default Options.
   // the Builder will not claim ownership for its Buffer
   explicit Builder(Buffer<uint8_t>& buffer) noexcept;
 
@@ -143,15 +143,15 @@
   // get a reference to the Builder's Buffer object
   // note: this object may be a nullptr if the buffer was already stolen
   // from the Builder, or if the Builder has no ownership for the Buffer
-  std::shared_ptr<Buffer<uint8_t>> const& buffer() const { 
-    return _buffer; 
-  }
-
-  Buffer<uint8_t>& bufferRef() const { 
+  std::shared_ptr<Buffer<uint8_t>> const& buffer() const {
+    return _buffer;
+  }
+
+  Buffer<uint8_t>& bufferRef() const {
     if (_bufferPtr == nullptr) {
       throw Exception(Exception::InternalError, "Builder has no Buffer");
     }
-    return *_bufferPtr; 
+    return *_bufferPtr;
   }
 
   // steal the Builder's Buffer object. afterwards the Builder
@@ -168,7 +168,7 @@
 
   uint8_t const* data() const noexcept {
     VELOCYPACK_ASSERT(_bufferPtr != nullptr);
-    return _bufferPtr->data(); 
+    return _bufferPtr->data();
   }
 
   std::string toString() const;
@@ -312,7 +312,7 @@
       set(ValuePair(attrName, attrLength, ValueType::String));
       return writeValue(sub);
     }
-    
+
     reportAdd();
     try {
       set(ValuePair(attrName, attrLength, ValueType::String));
@@ -662,7 +662,7 @@
                                  std::vector<ValueLength>::iterator indexEnd);
 
   // close for the array case:
-  Builder& closeArray(ValueLength pos, 
+  Builder& closeArray(ValueLength pos,
                       std::vector<ValueLength>::iterator indexStart,
                       std::vector<ValueLength>::iterator indexEnd);
 
@@ -715,7 +715,7 @@
 
   void addBCD(int8_t sign, int32_t exponent, char* mantissa, uint64_t mantissaLength) {
     if (options->disallowBCD) {
-      // BCD values explicitly disallowed 
+      // BCD values explicitly disallowed
       throw Exception(Exception::BuilderBCDDisallowed);
     }
 
@@ -792,18 +792,9 @@
   inline void addObject(bool unindexed = false) {
     addCompoundValue(unindexed ? 0x14 : 0x0b);
   }
- 
+
   // add without a tag
   template <typename T>
-<<<<<<< HEAD
-  uint8_t* addInternal(uint64_t tag, T const& sub) {
-    bool haveReported = false;
-    if (!std::is_same<T, Serializable>::value && !_stack.empty()) {
-      if (!_keyWritten) {
-        reportAdd();
-        haveReported = true;
-      }
-=======
   uint8_t* addInternal(T const& sub) {
     if (_stack.empty()) {
       return set(sub);
@@ -811,7 +802,6 @@
 
     if (!_keyWritten) {
       reportAdd();
->>>>>>> df00f3ed
     }
     try {
       return set(sub);
@@ -821,7 +811,7 @@
       throw;
     }
   }
-  
+
   // add with a tag
   template <typename T>
   uint8_t* addInternalTagged(uint64_t tag, T const& sub) {
@@ -846,7 +836,7 @@
       throw;
     }
   }
-  
+
   template <typename T>
   uint8_t* addInternal(std::string const& attrName, T const& sub) {
     return addInternal<T>(attrName.data(), attrName.size(), sub);
@@ -856,7 +846,7 @@
   uint8_t* addInternal(StringRef const& attrName, T const& sub) {
     return addInternal<T>(attrName.data(), attrName.size(), sub);
   }
-  
+
   template <typename T>
   uint8_t* addInternal(char const* attrName, std::size_t attrLength, T const& sub) {
     bool haveReported = false;
@@ -899,17 +889,17 @@
       throw;
     }
   }
-  
+
   template <typename T>
   uint8_t* addInternalTagged(std::string const& attrName, uint64_t tag, T const& sub) {
     return addInternalTagged<T>(attrName.data(), attrName.size(), tag, sub);
   }
-  
+
   template <typename T>
   uint8_t* addInternalTagged(StringRef const& attrName, uint64_t tag, T const& sub) {
     return addInternalTagged<T>(attrName.data(), attrName.size(), tag, sub);
   }
-  
+
   template <typename T>
   uint8_t* addInternalTagged(char const* attrName, std::size_t attrLength, uint64_t tag, T const& sub) {
     bool haveReported = false;
@@ -952,7 +942,7 @@
       throw;
     }
   }
-  
+
   template <typename T>
   inline uint8_t* writeValue(T const& sub) {
     _keyWritten = true;
