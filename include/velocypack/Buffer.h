////////////////////////////////////////////////////////////////////////////////
/// @brief Library to build up VPack documents.
///
/// DISCLAIMER
///
/// Copyright 2015 ArangoDB GmbH, Cologne, Germany
///
/// Licensed under the Apache License, Version 2.0 (the "License");
/// you may not use this file except in compliance with the License.
/// You may obtain a copy of the License at
///
///     http://www.apache.org/licenses/LICENSE-2.0
///
/// Unless required by applicable law or agreed to in writing, software
/// distributed under the License is distributed on an "AS IS" BASIS,
/// WITHOUT WARRANTIES OR CONDITIONS OF ANY KIND, either express or implied.
/// See the License for the specific language governing permissions and
/// limitations under the License.
///
/// Copyright holder is ArangoDB GmbH, Cologne, Germany
///
/// @author Max Neunhoeffer
/// @author Jan Steemann
/// @author Copyright 2015, ArangoDB GmbH, Cologne, Germany
////////////////////////////////////////////////////////////////////////////////

#ifndef VELOCYPACK_BUFFER_H
#define VELOCYPACK_BUFFER_H 1

#include <cstring>
#include <cstdlib>
#include <string>
#include <new>

#include "velocypack/velocypack-common.h"
#include "velocypack/Exception.h"

namespace arangodb {
namespace velocypack {

template <typename T>
class Buffer {
  static_assert(sizeof(T) == 1, "expecting sizeof(T) to be 1");

 public:
  Buffer() noexcept : _buffer(_local), _capacity(sizeof(_local)), _size(0) {
    poison(_buffer, _capacity);
    initWithNone();
  }

  explicit Buffer(ValueLength expectedLength) : Buffer() {
    reserve(expectedLength);
    initWithNone();
  }

  Buffer(Buffer const& that) : Buffer() {
    if (that._size > 0) {
<<<<<<< HEAD
      if (that._size > sizeof(_local)) {
        _buffer = static_cast<T*>(vmalloc(checkOverflow(sizeof(T) * that._size)));
=======
      if (that._size > sizeof(that._local)) {
        _buffer = static_cast<T*>(malloc(checkOverflow(that._size)));
>>>>>>> 4ebe24e0
        ensureValidPointer(_buffer);
        _capacity = that._size;
      } else {
        VELOCYPACK_ASSERT(_buffer == &_local[0]);
        _capacity = sizeof(_local);
      }
      memcpy(_buffer, that._buffer, checkOverflow(that._size));
      _size = that._size;
    }
  }

  Buffer& operator=(Buffer const& that) {
    if (this != &that) {
      if (that._size <= _capacity) { 
        // our own buffer is big enough to hold the data
        initWithNone();
        memcpy(_buffer, that._buffer, checkOverflow(that._size));
      } else {
        // our own buffer is not big enough to hold the data
<<<<<<< HEAD
        T* buffer = static_cast<T*>(vmalloc(checkOverflow(sizeof(T) * that._size)));
=======
        T* buffer = static_cast<T*>(malloc(checkOverflow(that._size)));
>>>>>>> 4ebe24e0
        ensureValidPointer(buffer);
        buffer[0] = '\x00';
        memcpy(buffer, that._buffer, checkOverflow(that._size));

        if (_buffer != _local) {
          vfree(_buffer);
        }
        _buffer = buffer;
        _capacity = that._size;
      }

      _size = that._size;
    }
    return *this;
  }

  Buffer(Buffer&& that) noexcept : _buffer(_local), _capacity(sizeof(_local)) {
    poison(_buffer, _capacity);
    initWithNone();
    if (that._buffer == that._local) {
      VELOCYPACK_ASSERT(that._capacity == sizeof(that._local));
      memcpy(_buffer, that._buffer, checkOverflow(that._size));
    } else {
      _buffer = that._buffer;
      _capacity = that._capacity;
      that._buffer = that._local;
      that._capacity = sizeof(that._local);
    }
    _size = that._size;
    that._size = 0;
    that.initWithNone();
  }

  Buffer& operator=(Buffer&& that) noexcept {
    if (this != &that) {
      if (_buffer != _local) {
        free(_buffer);
      }
      if (that._buffer == that._local) {
        _buffer = _local;
        _capacity = sizeof(_local);
        initWithNone();
        memcpy(_buffer, that._buffer, checkOverflow(that._size));
      } else {
<<<<<<< HEAD
        if (_buffer != _local) {
          vfree(_buffer);
        }
=======
>>>>>>> 4ebe24e0
        _buffer = that._buffer;
        _capacity = that._capacity;
        that._buffer = that._local;
        that._capacity = sizeof(that._local);
      }
      _size = that._size;
      that._size = 0;
      that.initWithNone();
    }
    return *this;
  }

  ~Buffer() { 
    if (_buffer != _local) {
      vfree(_buffer);
    }
  }

  inline T* data() noexcept { return _buffer; }
  inline T const* data() const noexcept { return _buffer; }

  inline bool empty() const noexcept { return _size == 0; }
  inline ValueLength size() const noexcept { return _size; }
  inline ValueLength length() const noexcept { return _size; }
  inline ValueLength byteSize() const noexcept { return _size; }
  
  inline ValueLength capacity() const noexcept { return _capacity; }

  std::string toString() const {
    return std::string(reinterpret_cast<char const*>(_buffer), _size);
  }

  void reset() noexcept { 
    _size = 0;
    initWithNone();
  }

  void resetTo(ValueLength position) {
    if (position > _capacity) { 
      throw Exception(Exception::IndexOutOfBounds);
    }
    _size = position;
  }

  // move internal buffer position one byte ahead
  inline void advance() noexcept {
    advance(1);
  }
  
  // move internal buffer position n bytes ahead
  inline void advance(std::size_t value) noexcept {
    VELOCYPACK_ASSERT(_size <= _capacity);
    VELOCYPACK_ASSERT(_size + value <= _capacity);
    _size += value;
  }
  
  // move internal buffer position n bytes backward
  inline void rollback(std::size_t value) noexcept {
    VELOCYPACK_ASSERT(_size <= _capacity);
    VELOCYPACK_ASSERT(_size >= value);
    _size -= value;
  }

  void clear() noexcept {
    _size = 0;
    if (_buffer != _local) {
      vfree(_buffer);
      _buffer = _local;
      _capacity = sizeof(_local);
      poison(_buffer, _capacity);
    }
    initWithNone();
  }

  inline T& operator[](std::size_t position) noexcept {
    return _buffer[position];
  }

  inline T const& operator[](std::size_t position) const noexcept {
    return _buffer[position];
  }
  
  inline T& at(std::size_t position) {
    if (position >= _size) {
      throw Exception(Exception::IndexOutOfBounds);
    }
    return operator[](position);
  }
  
  inline T const& at(std::size_t position) const {
    if (position >= _size) {
      throw Exception(Exception::IndexOutOfBounds);
    }
    return operator[](position);
  }

  inline void push_back(char c) {
    reserve(1);
    _buffer[_size++] = c;
  }
  
  void append(uint8_t const* p, ValueLength len) {
    reserve(len);
    memcpy(_buffer + _size, p, checkOverflow(len));
    _size += len;
  }

  void append(char const* p, ValueLength len) {
    reserve(len);
    memcpy(_buffer + _size, p, checkOverflow(len));
    _size += len;
  }
  
  void append(std::string const& value) {
    return append(value.data(), value.size());
  }
  
  void append(Buffer<T> const& value) {
    return append(value.data(), value.size());
  }

  // reserves len *extra* bytes of storage space
  // this should probably be renamed to reserveExtra
  inline void reserve(ValueLength len) {
    VELOCYPACK_ASSERT(_size <= _capacity);

    if (_size + len >= _capacity) {
      grow(len);
    }
  }
 
 private:
  // initialize Buffer with a None value
  inline void initWithNone() noexcept { _buffer[0] = '\x00'; }

  inline void ensureValidPointer(T* ptr) const {
    if (VELOCYPACK_UNLIKELY(ptr == nullptr)) {
      throw std::bad_alloc();
    }
  }
  
  // poison buffer memory, used only for debugging
#ifdef VELOCYPACK_DEBUG
  inline void poison(T* p, ValueLength length) noexcept {
    memset(p, 0xa5, length);
  }
#else
  inline void poison(T*, ValueLength) noexcept {}
#endif

  void grow(ValueLength len) {
    VELOCYPACK_ASSERT(_size + len >= sizeof(_local));

    // need reallocation
    ValueLength newLen = _size + len;
    constexpr double growthFactor = 1.25;
    if (newLen < growthFactor * _size) {
      // ensure the buffer grows sensibly and not by 1 byte only
      newLen = static_cast<ValueLength>(growthFactor * _size);
    }
    VELOCYPACK_ASSERT(newLen > _size);

    // intentionally do not initialize memory here
    // intentionally also do not care about alignments here, as we
    // expect T to be 1-byte-aignable
    VELOCYPACK_ASSERT(newLen > 0);
    T* p;
    if (_buffer != _local) {
<<<<<<< HEAD
      p = static_cast<T*>(vrealloc(_buffer, checkOverflow(sizeof(T) * newLen)));
      ensureValidPointer(p);
      // realloc will have copied the old data
    } else {
      p = static_cast<T*>(vmalloc(checkOverflow(sizeof(T) * newLen)));
=======
      p = static_cast<T*>(realloc(_buffer, checkOverflow(newLen)));
      ensureValidPointer(p);
      // realloc will have copied the old data
    } else {
      p = static_cast<T*>(malloc(checkOverflow(newLen)));
>>>>>>> 4ebe24e0
      ensureValidPointer(p);
      // copy existing data into buffer
      memcpy(p, _buffer, checkOverflow(_size));
    }
    poison(p + _capacity, newLen - _capacity);

    _buffer = p;
    _capacity = newLen;
    
    VELOCYPACK_ASSERT(_size <= _capacity);
  }
  
  T* _buffer;
  ValueLength _capacity;
  ValueLength _size;

  // an already allocated space for small values
  T _local[192];
};

typedef Buffer<char> CharBuffer;
typedef Buffer<uint8_t> UInt8Buffer;

template<typename T>
struct BufferNonDeleter {
  void operator()(Buffer<T>*) {}
};

}  // namespace arangodb::velocypack
}  // namespace arangodb

#endif<|MERGE_RESOLUTION|>--- conflicted
+++ resolved
@@ -55,13 +55,8 @@
 
   Buffer(Buffer const& that) : Buffer() {
     if (that._size > 0) {
-<<<<<<< HEAD
-      if (that._size > sizeof(_local)) {
-        _buffer = static_cast<T*>(vmalloc(checkOverflow(sizeof(T) * that._size)));
-=======
       if (that._size > sizeof(that._local)) {
-        _buffer = static_cast<T*>(malloc(checkOverflow(that._size)));
->>>>>>> 4ebe24e0
+        _buffer = static_cast<T*>(vmalloc(checkOverflow(that._size)));
         ensureValidPointer(_buffer);
         _capacity = that._size;
       } else {
@@ -81,11 +76,7 @@
         memcpy(_buffer, that._buffer, checkOverflow(that._size));
       } else {
         // our own buffer is not big enough to hold the data
-<<<<<<< HEAD
-        T* buffer = static_cast<T*>(vmalloc(checkOverflow(sizeof(T) * that._size)));
-=======
-        T* buffer = static_cast<T*>(malloc(checkOverflow(that._size)));
->>>>>>> 4ebe24e0
+        T* buffer = static_cast<T*>(vmalloc(checkOverflow(that._size)));
         ensureValidPointer(buffer);
         buffer[0] = '\x00';
         memcpy(buffer, that._buffer, checkOverflow(that._size));
@@ -122,7 +113,7 @@
   Buffer& operator=(Buffer&& that) noexcept {
     if (this != &that) {
       if (_buffer != _local) {
-        free(_buffer);
+        vfree(_buffer);
       }
       if (that._buffer == that._local) {
         _buffer = _local;
@@ -130,12 +121,6 @@
         initWithNone();
         memcpy(_buffer, that._buffer, checkOverflow(that._size));
       } else {
-<<<<<<< HEAD
-        if (_buffer != _local) {
-          vfree(_buffer);
-        }
-=======
->>>>>>> 4ebe24e0
         _buffer = that._buffer;
         _capacity = that._capacity;
         that._buffer = that._local;
@@ -304,19 +289,11 @@
     VELOCYPACK_ASSERT(newLen > 0);
     T* p;
     if (_buffer != _local) {
-<<<<<<< HEAD
-      p = static_cast<T*>(vrealloc(_buffer, checkOverflow(sizeof(T) * newLen)));
+      p = static_cast<T*>(vrealloc(_buffer, checkOverflow(newLen)));
       ensureValidPointer(p);
       // realloc will have copied the old data
     } else {
-      p = static_cast<T*>(vmalloc(checkOverflow(sizeof(T) * newLen)));
-=======
-      p = static_cast<T*>(realloc(_buffer, checkOverflow(newLen)));
-      ensureValidPointer(p);
-      // realloc will have copied the old data
-    } else {
-      p = static_cast<T*>(malloc(checkOverflow(newLen)));
->>>>>>> 4ebe24e0
+      p = static_cast<T*>(vmalloc(checkOverflow(newLen)));
       ensureValidPointer(p);
       // copy existing data into buffer
       memcpy(p, _buffer, checkOverflow(_size));
