--- conflicted
+++ resolved
@@ -1,14 +1,3 @@
-<<<<<<< HEAD
-* Builder: fix check for duplicate attribute names for the
-  unsorted objects case
-=======
-* Parser: switchable UTF-8 validation
-  - already added JasonOptions.validateUtf8Strings, but it
-    still needs to be honored. Finally, the compile option
-    JASON_VALIDATEUTF8 needs to be removed.
-  - need tests with UTF-8 validation turned on and off
->>>>>>> db8c21d6
-
 * properly test custom types 0xf0 - 0xff
   - Builder already has support for them
   - Dumper & Slicer need support
