CC=g++
<<<<<<< HEAD
#CC=clang++
CFLAGS=-Wall -Wextra -std=c++11 -g -O0 -DJASON_DEBUG
#CFLAGS=-Wall -Wextra -std=c++11 -g -O3 
#CFLAGS=-Wall -Wextra -std=c++11 -g -O3 -DRAPIDJSON_SSE42 -march=native
#CFLAGS=-Wall -Wextra -std=c++11 -g -O3 -march=native -msse4.2 -DNO_SSE42
#CFLAGS=-Wall -Wextra -std=c++11 -g -O3 -march=native -msse4.2
#CFLAGS=-Wall -Wextra -std=c++11 -g -O3 -msse4.2
#CFLAGS=-Wall -Wextra -std=c++11 -g -O0 -DNO_SSE42
=======
CFLAGS=-Wall -Wextra -std=c++11 -g -O3 
#CFLAGS=-Wall -Wextra -std=c++11 -g -O3 -DJASON_VALIDATEUTF8 
#CFLAGS=-Wall -Wextra -std=c++11 -g -O0 -DJASON_DEBUG -DJASON_VALIDATEUTF8
>>>>>>> e6bc5387

all:	test bench JasonAsm

.PHONY: googletest

googletest:
	rm -Rf googletest
	git clone https://github.com/google/googletest.git
	cd googletest/googletest && $(CC) -isystem ./include/ -I. -pthread -c ./src/gtest-all.cc
	cd googletest/googletest && ar -rv libgtest.a gtest-all.o

fpconv.o: Makefile powers.h fpconv.h fpconv.cpp
	$(CC) $(CFLAGS) fpconv.cpp -c -o fpconv.o

Jason.o: Makefile Jason.h JasonBuilder.h JasonDumper.h JasonParser.h JasonSlice.h JasonType.h Jason.cpp
	$(CC) $(CFLAGS) Jason.cpp -c -o Jason.o

test:	Makefile test.cpp fpconv.o Jason.h Jason.o
	$(CC) $(CFLAGS) -Igoogletest/googletest/include test.cpp fpconv.o Jason.o googletest/googletest/libgtest.a -pthread -o test

bench: Makefile bench.cpp fpconv.o Jason.h Jason.o
	$(CC) $(CFLAGS) bench.cpp fpconv.o Jason.o -o bench

JasonAsm: Makefile JasonAsm.h JasonAsm.cpp
	$(CC) $(CFLAGS) JasonAsm.cpp -DCOMPILE_JASONASM_UNITTESTS -o JasonAsm

clean:	
	rm -rf *.o test bench<|MERGE_RESOLUTION|>--- conflicted
+++ resolved
@@ -1,18 +1,14 @@
 CC=g++
-<<<<<<< HEAD
 #CC=clang++
-CFLAGS=-Wall -Wextra -std=c++11 -g -O0 -DJASON_DEBUG
+CFLAGS=-Wall -Wextra -std=c++11 -g -O0 -DJASON_DEBUG -DJASON_VALIDATEUTF8
 #CFLAGS=-Wall -Wextra -std=c++11 -g -O3 
 #CFLAGS=-Wall -Wextra -std=c++11 -g -O3 -DRAPIDJSON_SSE42 -march=native
 #CFLAGS=-Wall -Wextra -std=c++11 -g -O3 -march=native -msse4.2 -DNO_SSE42
 #CFLAGS=-Wall -Wextra -std=c++11 -g -O3 -march=native -msse4.2
 #CFLAGS=-Wall -Wextra -std=c++11 -g -O3 -msse4.2
 #CFLAGS=-Wall -Wextra -std=c++11 -g -O0 -DNO_SSE42
-=======
-CFLAGS=-Wall -Wextra -std=c++11 -g -O3 
 #CFLAGS=-Wall -Wextra -std=c++11 -g -O3 -DJASON_VALIDATEUTF8 
 #CFLAGS=-Wall -Wextra -std=c++11 -g -O0 -DJASON_DEBUG -DJASON_VALIDATEUTF8
->>>>>>> e6bc5387
 
 all:	test bench JasonAsm
 
