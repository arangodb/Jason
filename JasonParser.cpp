////////////////////////////////////////////////////////////////////////////////
/// @brief Library to build up Jason documents.
///
/// DISCLAIMER
///
/// Copyright 2015 ArangoDB GmbH, Cologne, Germany
///
/// Licensed under the Apache License, Version 2.0 (the "License");
/// you may not use this file except in compliance with the License.
/// You may obtain a copy of the License at
///
///     http://www.apache.org/licenses/LICENSE-2.0
///
/// Unless required by applicable law or agreed to in writing, software
/// distributed under the License is distributed on an "AS IS" BASIS,
/// WITHOUT WARRANTIES OR CONDITIONS OF ANY KIND, either express or implied.
/// See the License for the specific language governing permissions and
/// limitations under the License.
///
/// Copyright holder is ArangoDB GmbH, Cologne, Germany
///
/// @author Max Neunhoeffer
/// @author Jan Steemann
/// @author Copyright 2015, ArangoDB GmbH, Cologne, Germany
////////////////////////////////////////////////////////////////////////////////

#include "JasonParser.h"

using namespace arangodb::jason;

// The following function does the actual parse. It gets bytes
// via peek, consume and reset appends the result to the JasonBuilder
// in _b. Errors are reported via an exception.
// Behind the scenes it runs two parses, one to collect sizes and
// check for parse errors (scan phase) and then one to actually
// build the result (build phase).

JasonLength JasonParser::parseInternal (bool multi) {
  _b.options = options; // copy over options

  // skip over optional BOM
  if (_size >= 3 &&
      _start[0] == 0xef &&
      _start[1] == 0xbb &&
      _start[2] == 0xbf) {
    // found UTF-8 BOM. simply skip over it
    _pos += 3;
  }

  JasonLength nr = 0;
  do {
    parseJson();
    nr++;
    while (_pos < _size && 
           isWhiteSpace(_start[_pos])) {
      ++_pos;
    }
    if (! multi && _pos != _size) {
      consume();  // to get error reporting right
      throw JasonException(JasonException::ParseError, "Expecting EOF");
    }
  } 
  while (multi && _pos < _size);
  return nr;
}

void JasonParser::parseNumber () {
  ParsedNumber numberValue;
  bool negative = false;
  int i = consume();
  // We know that a character is coming, and it's a number if it
  // starts with '-' or a digit. otherwise it's invalid
  if (i == '-') {
    i = getOneOrThrow("Incomplete number");
    negative = true;
  }
  if (i < '0' || i > '9') {
    throw JasonException(JasonException::ParseError, "Expecting digit");
  }
  
  if (i != '0') {
    unconsume();
    scanDigits(numberValue);
  }
  i = consume();
  if (i < 0 || i != '.') {
    if (i >= 0) {
      unconsume();
    }
    if (! numberValue.isInteger) {
      if (negative) {
        _b.addDouble(-numberValue.doubleValue);
      }
      else {
        _b.addDouble(numberValue.doubleValue);
      }
    }
    else if (negative) {
      if (numberValue.intValue <= static_cast<uint64_t>(INT64_MAX)) {
        _b.addInt(-static_cast<int64_t>(numberValue.intValue));
      }
      else if (numberValue.intValue == toUInt64(INT64_MIN)) {
        _b.addInt(INT64_MIN);
      }
      else {
        _b.addDouble(-static_cast<double>(numberValue.intValue));
      }
    }
    else {
      _b.addUInt(numberValue.intValue);
    }
    return;
  }
  i = getOneOrThrow("Incomplete number");
  if (i < '0' || i > '9') {
    throw JasonException(JasonException::ParseError, "Incomplete number");
  }
  unconsume();
  double fractionalPart = scanDigitsFractional();
  if (negative) {
    fractionalPart = - numberValue.asDouble() - fractionalPart;
  }
  else {
    fractionalPart = numberValue.asDouble() + fractionalPart;
  }
  i = consume();
  if (i < 0) {
    _b.addDouble(fractionalPart);
    return;
  }
  if (i != 'e' && i != 'E') {
    unconsume();
    _b.addDouble(fractionalPart);
    return;
  }
  i = getOneOrThrow("Incomplete number");
  negative = false;
  if (i == '+' || i == '-') {
    negative = (i == '-');
    i = getOneOrThrow("Incomplete number");
  }
  if (i < '0' || i > '9') {
    throw JasonException(JasonException::ParseError, "Incomplete number");
  }
  unconsume();
  ParsedNumber exponent;
  scanDigits(exponent);
  if (negative) {
    fractionalPart *= pow(10, -exponent.asDouble());
  }
  else {
    fractionalPart *= pow(10, exponent.asDouble());
  }
  if (std::isnan(fractionalPart) || ! std::isfinite(fractionalPart)) {
    throw JasonException(JasonException::NumberOutOfRange);
  }
  _b.addDouble(fractionalPart);
}

void JasonParser::parseString () {
  // When we get here, we have seen a " character and now want to
  // find the end of the string and parse the string value to its
  // Jason representation. We assume that the string is short and
  // insert 8 bytes for the length as soon as we reach 127 bytes
  // in the Jason representation.

  JasonLength const base = _b._pos;
  _b.reserveSpace(1);
  _b._start[_b._pos++] = 0x40;   // correct this later

  bool large = false;          // set to true when we reach 128 bytes
  uint32_t highSurrogate = 0;  // non-zero if high-surrogate was seen

  while (true) {
    size_t remainder = _size - _pos;
    if (remainder >= 16) {
      _b.reserveSpace(remainder);
      size_t count;
      if (options.validateUtf8Strings) {
        count = JSONStringCopyCheckUtf8(_b._start + _b._pos, _start + _pos,
                                        remainder);
      }
      else {
        count = JSONStringCopy(_b._start + _b._pos, _start + _pos, remainder);
      }
      _pos += count;
      _b._pos += count;
    }
    int i = getOneOrThrow("Unfinished string");
    if (! large && _b._pos - (base + 1) > 126) {
      large = true;
      _b.reserveSpace(8);
      memmove(_b._start + base + 9, _b._start + base + 1,
              _b._pos - (base + 1));
      _b._pos += 8;
    }
    switch (i) {
      case '"':
        JasonLength len;
        if (! large) {
          len = _b._pos - (base + 1);
          _b._start[base] = 0x40 + static_cast<uint8_t>(len);
          // String is ready
        }
        else {
          len = _b._pos - (base + 9);
          _b._start[base] = 0xbf;
          for (JasonLength i = 1; i <= 8; i++) {
            _b._start[base + i] = len & 0xff;
            len >>= 8;
          }
        }
        return;
      case '\\':
        // Handle cases or throw error
        i = consume();
        if (i < 0) {
          throw JasonException(JasonException::ParseError, "Invalid escape sequence");
        }
        switch (i) {
          case '"':
          case '/':
          case '\\':
            _b.reserveSpace(1);
            _b._start[_b._pos++] = static_cast<uint8_t>(i);
            highSurrogate = 0;
            break;
          case 'b':
            _b.reserveSpace(1);
            _b._start[_b._pos++] = '\b';
            highSurrogate = 0;
            break;
          case 'f':
            _b.reserveSpace(1);
            _b._start[_b._pos++] = '\f';
            highSurrogate = 0;
            break;
          case 'n':
            _b.reserveSpace(1);
            _b._start[_b._pos++] = '\n';
            highSurrogate = 0;
            break;
          case 'r':
            _b.reserveSpace(1);
            _b._start[_b._pos++] = '\r';
            highSurrogate = 0;
            break;
          case 't':
            _b.reserveSpace(1);
            _b._start[_b._pos++] = '\t';
            highSurrogate = 0;
            break;
          case 'u': {
            uint32_t v = 0;
            for (int j = 0; j < 4; j++) {
              i = consume();
              if (i < 0) {
                throw JasonException(JasonException::ParseError, "Unfinished \\uXXXX escape sequence");
              }
              if (i >= '0' && i <= '9') {
                v = (v << 4) + i - '0';
              }
              else if (i >= 'a' && i <= 'f') {
                v = (v << 4) + i - 'a' + 10;
              }
              else if (i >= 'A' && i <= 'F') {
                v = (v << 4) + i - 'A' + 10;
              }
              else {
                throw JasonException(JasonException::ParseError, "Illegal \\uXXXX escape sequence");
              }
            }
            if (v < 0x80) {
              _b.reserveSpace(1);
              _b._start[_b._pos++] = static_cast<uint8_t>(v);
              highSurrogate = 0;
            }
            else if (v < 0x800) {
              _b.reserveSpace(2);
              _b._start[_b._pos++] = 0xc0 + (v >> 6);
              _b._start[_b._pos++] = 0x80 + (v & 0x3f);
              highSurrogate = 0;
            }
            else if (v >= 0xdc00 && v < 0xe000 &&
                     highSurrogate != 0) {
              // Low surrogate, put the two together:
              v = 0x10000 + ((highSurrogate - 0xd800) << 10)
                          + v - 0xdc00;
              _b._pos -= 3;
              _b.reserveSpace(4);
              _b._start[_b._pos++] = 0xf0 + (v >> 18);
              _b._start[_b._pos++] = 0x80 + ((v >> 12) & 0x3f);
              _b._start[_b._pos++] = 0x80 + ((v >> 6) & 0x3f);
              _b._start[_b._pos++] = 0x80 + (v & 0x3f);
              highSurrogate = 0;
            }
            else {
              if (v >= 0xd800 && v < 0xdc00) {
                // High surrogate:
                highSurrogate = v;
              }
              else {
                highSurrogate = 0;
              }
              _b.reserveSpace(3);
              _b._start[_b._pos++] = 0xe0 + (v >> 12);
              _b._start[_b._pos++] = 0x80 + ((v >> 6) & 0x3f);
              _b._start[_b._pos++] = 0x80 + (v & 0x3f);
            }
            break;
          }
          default:
            throw JasonException(JasonException::ParseError, "Invalid escape sequence");
        }
        break;
      default:
        if ((i & 0x80) == 0) {
          // non-UTF-8 sequence
          if (i < 0x20) {
            // control character
            throw JasonException(JasonException::ParseError, "Unexpected control character");
          }
          highSurrogate = 0;
          _b.reserveSpace(1);
          _b._start[_b._pos++] = static_cast<uint8_t>(i);
        }
        else {
<<<<<<< HEAD
          if (! options.validateUtf8Strings) {
            highSurrogate = 0;
            _b.reserveSpace(1);
            _b._start[_b._pos++] = static_cast<uint8_t>(i);
          }
          else {
            // multi-byte UTF-8 sequence!
            int follow = 0;
            if ((i & 0xe0) == 0x80) {
              throw JasonParserError("scanString: Illegal UTF-8 byte.");
            }
            else if ((i & 0xe0) == 0xc0) {
              // two-byte sequence
              follow = 1;
            }
            else if ((i & 0xf0) == 0xe0) {
              // three-byte sequence
              follow = 2;
            }
            else if ((i & 0xf8) == 0xf0) {
              // four-byte sequence
              follow = 3;
            }
            else {
              throw JasonParserError("scanString: Illegal 5- or 6-byte sequence found in UTF-8 string.");
=======
          // multi-byte UTF-8 sequence!
          int follow = 0;
          if ((i & 0xe0) == 0x80) {
            throw JasonException(JasonException::InvalidUtf8Sequence);
          }
          else if ((i & 0xe0) == 0xc0) {
            // two-byte sequence
            follow = 1;
          }
          else if ((i & 0xf0) == 0xe0) {
            // three-byte sequence
            follow = 2;
          }
          else if ((i & 0xf8) == 0xf0) {
            // four-byte sequence
            follow = 3;
          }
          else {
            throw JasonException(JasonException::InvalidUtf8Sequence);
          }

          // validate follow up characters
          _b.reserveSpace(1 + follow);
          _b._start[_b._pos++] = static_cast<uint8_t>(i);
          for (int j = 0; j < follow; ++j) {
            i = getOneOrThrow("Truncated UTF-8 sequence");
            if ((i & 0xc0) != 0x80) {
              throw JasonException(JasonException::InvalidUtf8Sequence);
>>>>>>> db8c21d6
            }

            // validate follow up characters
            _b.reserveSpace(1 + follow);
            _b._start[_b._pos++] = static_cast<uint8_t>(i);
            for (int j = 0; j < follow; ++j) {
              i = getOneOrThrow("scanString: truncated UTF-8 sequence");
              if ((i & 0xc0) != 0x80) {
                throw JasonParserError("scanString: invalid UTF-8 sequence");
              }
              _b._start[_b._pos++] = static_cast<uint8_t>(i);
            }
            highSurrogate = 0;
          }
        }
        break;
    }
  }
}

void JasonParser::parseArray () {
  JasonLength base = _b._pos;
  _b.addArray();

  int i = skipWhiteSpace("Expecting item or ']'");
  if (i == ']') {
    // empty array
    ++_pos;   // the closing ']'
    _b.close();
    return;
  }

  while (true) {
    // parse array element itself
    _b.reportAdd(base);
    parseJson();
    i = skipWhiteSpace("Expecting ',' or ']'");
    if (i == ']') {
      // end of array
      ++_pos;  // the closing ']'
      _b.close();
      return;
    }
    // skip over ','
    if (i != ',') {
      throw JasonException(JasonException::ParseError, "Expecting ',' or ']'");
    }
    ++_pos;  // the ','
  }
}
                       
void JasonParser::parseObject () {
  JasonLength base = _b._pos;
  _b.addObject();

  int i = skipWhiteSpace("Expecting item or '}'");
  if (i == '}') {
    // empty array
    consume();   // the closing ']'
    _b.close();
    return;
  }

  while (true) {
    // always expecting a string attribute name here
    if (i != '"') {
      throw JasonException(JasonException::ParseError, "Expecting '\"' or '}'");
    }
    // get past the initial '"'
    ++_pos;

    _b.reportAdd(base);
    parseString();
    i = skipWhiteSpace("Expecting ':'");
    // always expecting the ':' here
    if (i != ':') {
      throw JasonException(JasonException::ParseError, "Expecting ':'");
    }
    ++_pos; // skip over the colon

    parseJson();
    i = skipWhiteSpace("Expecting ',' or '}'");
    if (i == '}') {
      // end of object
      ++_pos;  // the closing '}'
      _b.close();
      return;
    }
    if (i != ',') {
      throw JasonException(JasonException::ParseError, "Expecting ',' or '}'");
    } 
    // skip over ','
    ++_pos;  // the ','
    i = skipWhiteSpace("Expecting '\"' or '}'");
  }
}
                       
void JasonParser::parseJson () {
  skipWhiteSpace("Expecting item");

  int i = consume();
  if (i < 0) {
    return; 
  }
  switch (i) {
    case '{': 
      parseObject();  // this consumes the closing '}' or throws
      break;
    case '[':
      parseArray();   // this consumes the closing ']' or throws
      break;
    case 't':
      parseTrue();    // this consumes "rue" or throws
      break;
    case 'f':
      parseFalse();   // this consumes "alse" or throws
      break;
    case 'n':
      parseNull();    // this consumes "ull" or throws
      break;
    case '"': 
      parseString();
      break;
    default: {
      // everything else must be a number or is invalid...
      // this includes '-' and '0' to '9'. scanNumber() will
      // throw if the input is non-numeric
      unconsume();
      parseNumber();  // this consumes the number or throws
      break;
    }
  }
}
<|MERGE_RESOLUTION|>--- conflicted
+++ resolved
@@ -325,7 +325,6 @@
           _b._start[_b._pos++] = static_cast<uint8_t>(i);
         }
         else {
-<<<<<<< HEAD
           if (! options.validateUtf8Strings) {
             highSurrogate = 0;
             _b.reserveSpace(1);
@@ -335,7 +334,7 @@
             // multi-byte UTF-8 sequence!
             int follow = 0;
             if ((i & 0xe0) == 0x80) {
-              throw JasonParserError("scanString: Illegal UTF-8 byte.");
+              throw JasonException(JasonException::InvalidUtf8Sequence);
             }
             else if ((i & 0xe0) == 0xc0) {
               // two-byte sequence
@@ -350,37 +349,7 @@
               follow = 3;
             }
             else {
-              throw JasonParserError("scanString: Illegal 5- or 6-byte sequence found in UTF-8 string.");
-=======
-          // multi-byte UTF-8 sequence!
-          int follow = 0;
-          if ((i & 0xe0) == 0x80) {
-            throw JasonException(JasonException::InvalidUtf8Sequence);
-          }
-          else if ((i & 0xe0) == 0xc0) {
-            // two-byte sequence
-            follow = 1;
-          }
-          else if ((i & 0xf0) == 0xe0) {
-            // three-byte sequence
-            follow = 2;
-          }
-          else if ((i & 0xf8) == 0xf0) {
-            // four-byte sequence
-            follow = 3;
-          }
-          else {
-            throw JasonException(JasonException::InvalidUtf8Sequence);
-          }
-
-          // validate follow up characters
-          _b.reserveSpace(1 + follow);
-          _b._start[_b._pos++] = static_cast<uint8_t>(i);
-          for (int j = 0; j < follow; ++j) {
-            i = getOneOrThrow("Truncated UTF-8 sequence");
-            if ((i & 0xc0) != 0x80) {
               throw JasonException(JasonException::InvalidUtf8Sequence);
->>>>>>> db8c21d6
             }
 
             // validate follow up characters
@@ -389,7 +358,7 @@
             for (int j = 0; j < follow; ++j) {
               i = getOneOrThrow("scanString: truncated UTF-8 sequence");
               if ((i & 0xc0) != 0x80) {
-                throw JasonParserError("scanString: invalid UTF-8 sequence");
+                throw JasonException(JasonException::InvalidUtf8Sequence);
               }
               _b._start[_b._pos++] = static_cast<uint8_t>(i);
             }
